--- conflicted
+++ resolved
@@ -1,15 +1,10 @@
 import { elizaLogger, UUID, Service, ServiceType } from '@elizaos/core';
-<<<<<<< HEAD
-import { parseEther } from 'viem';
-import { createHash } from 'crypto';
-=======
 import { ChainName, getChain, testnet } from '@recallnet/chains';
 import { AccountInfo } from '@recallnet/sdk/account';
 import { ListResult } from '@recallnet/sdk/bucket';
 import { RecallClient, walletClientFromPrivateKey } from '@recallnet/sdk/client';
 import { CreditAccount } from '@recallnet/sdk/credit';
 import { Address, Hex, parseEther, TransactionReceipt } from 'viem';
->>>>>>> cdc72567
 import { ICotAgentRuntime } from '../../types/index.ts';
 import { mintSpgWithPilTerms } from '../../story/simpleMintAndRegisterSpg.ts';
 
@@ -306,12 +301,7 @@
         return undefined;
       }
 
-<<<<<<< HEAD
-      elizaLogger.info(`Successfully stored batch at key: ${addObject.result.key}`);
-      await this.registerBatchAsIP(bucketAddress, nextLogKey, batchData, timestamp);
-=======
       elizaLogger.info(`Successfully stored batch at key: ${nextLogKey}`);
->>>>>>> cdc72567
       return nextLogKey;
     } catch (error) {
       if (error.message.includes('timed out')) {
